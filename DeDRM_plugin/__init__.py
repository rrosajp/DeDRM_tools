--- conflicted
+++ resolved
@@ -76,15 +76,9 @@
 Decrypt DRMed ebooks.
 """
 
-<<<<<<< HEAD
 PLUGIN_NAME = "DeDRM"
-PLUGIN_VERSION_TUPLE = (7, 0, 0)
+PLUGIN_VERSION_TUPLE = tuple([int(x) for x in __version__.split(".")])
 PLUGIN_VERSION = ".".join([str(x)for x in PLUGIN_VERSION_TUPLE])
-=======
-PLUGIN_NAME = u"DeDRM"
-PLUGIN_VERSION_TUPLE = tuple([int(x) for x in __version__.split(".")])
-PLUGIN_VERSION = u".".join([unicode(str(x)) for x in PLUGIN_VERSION_TUPLE])
->>>>>>> 6716db1f
 # Include an html helpfile in the plugin's zipfile with the following name.
 RESOURCE_NAME = PLUGIN_NAME + '_Help.htm'
 
