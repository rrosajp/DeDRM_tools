#!/usr/bin/env python3
# -*- coding: utf-8 -*-

# kindlekey.py
# Copyright © 2008-2020 Apprentice Harper et al.

__license__ = 'GPL v3'
<<<<<<< HEAD
__version__ = '3.0'
=======
__version__ = '2.8'
>>>>>>> 464788a3

# Revision history:
#  1.0   - Kindle info file decryption, extracted from k4mobidedrm, etc.
#  1.1   - Added Tkinter to match adobekey.py
#  1.2   - Fixed testing of successful retrieval on Mac
#  1.3   - Added getkey interface for Windows DeDRM application
#          Simplified some of the Kindle for Mac code.
#  1.4   - Remove dependency on alfcrypto
#  1.5   - moved unicode_argv call inside main for Windows DeDRM compatibility
#  1.6   - Fixed a problem getting the disk serial numbers
#  1.7   - Work if TkInter is missing
#  1.8   - Fixes for Kindle for Mac, and non-ascii in Windows user names
#  1.9   - Fixes for Unicode in Windows user names
#  2.0   - Added comments and extra fix for non-ascii Windows user names
#  2.1   - Fixed Kindle for PC encryption changes March 2016
#  2.2   - Fixes for Macs with bonded ethernet ports
#          Also removed old .kinfo file support (pre-2011)
#  2.3   - Added more field names thanks to concavegit's KFX code.
#  2.4   - Fix for complex Mac disk setups, thanks to Tibs
#  2.5   - Final Fix for Windows user names with non-ascii characters, thanks to oneofusoneofus
#  2.6   - Start adding support for Kindle 1.25+ .kinf2018 file
#  2.7   - Finish .kinf2018 support, PC & Mac by Apprentice Sakuya
<<<<<<< HEAD
#  3.0   - Python 3 for calibre 5.0
=======
#  2.8   - Fix for Mac OS X Big Sur
>>>>>>> 464788a3


"""
Retrieve Kindle for PC/Mac user key.
"""

import sys, os, re
import codecs
from struct import pack, unpack, unpack_from
import json
import getopt
import traceback

try:
    RegError
except NameError:
    class RegError(Exception):
        pass

# Routines common to Mac and PC

# Wrap a stream so that output gets flushed immediately
# and also make sure that any unicode strings get
# encoded using "replace" before writing them.
class SafeUnbuffered:
    def __init__(self, stream):
        self.stream = stream
        self.encoding = stream.encoding
        if self.encoding == None:
            self.encoding = "utf-8"
    def write(self, data):
        if isinstance(data, str):
            data = data.encode(self.encoding,"replace")
        self.stream.buffer.write(data)
        self.stream.buffer.flush()

    def __getattr__(self, attr):
        return getattr(self.stream, attr)

try:
    from calibre.constants import iswindows, isosx
except:
    iswindows = sys.platform.startswith('win')
    isosx = sys.platform.startswith('darwin')

def unicode_argv():
    if iswindows:
        # Uses shell32.GetCommandLineArgvW to get sys.argv as a list of Unicode
        # strings.

        # Versions 2.x of Python don't support Unicode in sys.argv on
        # Windows, with the underlying Windows API instead replacing multi-byte
        # characters with '?'.  So use shell32.GetCommandLineArgvW to get sys.argv
        # as a list of Unicode strings and encode them as utf-8

        from ctypes import POINTER, byref, cdll, c_int, windll
        from ctypes.wintypes import LPCWSTR, LPWSTR

        GetCommandLineW = cdll.kernel32.GetCommandLineW
        GetCommandLineW.argtypes = []
        GetCommandLineW.restype = LPCWSTR

        CommandLineToArgvW = windll.shell32.CommandLineToArgvW
        CommandLineToArgvW.argtypes = [LPCWSTR, POINTER(c_int)]
        CommandLineToArgvW.restype = POINTER(LPWSTR)

        cmd = GetCommandLineW()
        argc = c_int(0)
        argv = CommandLineToArgvW(cmd, byref(argc))
        if argc.value > 0:
            # Remove Python executable and commands if present
            start = argc.value - len(sys.argv)
            return [argv[i] for i in
                    range(start, argc.value)]
        # if we don't have any arguments at all, just pass back script name
        # this should never happen
        return ["kindlekey.py"]
    else:
        argvencoding = sys.stdin.encoding or "utf-8"
        return [arg if isinstance(arg, str) else str(arg, argvencoding) for arg in sys.argv]

class DrmException(Exception):
    pass

# crypto digestroutines
import hashlib

def MD5(message):
    ctx = hashlib.md5()
    ctx.update(message)
    return ctx.digest()

def SHA1(message):
    ctx = hashlib.sha1()
    ctx.update(message)
    return ctx.digest()

def SHA256(message):
    ctx = hashlib.sha256()
    ctx.update(message)
    return ctx.digest()

# For K4M/PC 1.6.X and later
def primes(n):
    """
    Return a list of prime integers smaller than or equal to n
    :param n: int
    :return: list->int
    """
    if n == 2:
        return [2]
    elif n < 2:
        return []
    primeList = [2]

    for potentialPrime in range(3, n + 1, 2):
        isItPrime = True
        for prime in primeList:
            if potentialPrime % prime == 0:
                isItPrime = False
        if isItPrime is True:
            primeList.append(potentialPrime)

    return primeList

# Encode the bytes in data with the characters in map
# data and map should be byte arrays
def encode(data, map):
    result = b''
    for char in data:
        value = char
        Q = (value ^ 0x80) // len(map)
        R = value % len(map)
        result += bytes([map[Q]])
        result += bytes([map[R]])
    return result

# Hash the bytes in data and then encode the digest with the characters in map
def encodeHash(data,map):
    return encode(MD5(data),map)

# Decode the string in data with the characters in map. Returns the decoded bytes
def decode(data,map):
    result = b''
    for i in range (0,len(data)-1,2):
        high = map.find(data[i])
        low = map.find(data[i+1])
        if (high == -1) or (low == -1) :
            break
        value = (((high * len(map)) ^ 0x80) & 0xFF) + low
        result += pack('B',value)
    return result

# Routines unique to Mac and PC
if iswindows:
    from ctypes import windll, c_char_p, c_wchar_p, c_uint, POINTER, byref, \
        create_unicode_buffer, create_string_buffer, CFUNCTYPE, addressof, \
        string_at, Structure, c_void_p, cast

    import winreg
    MAX_PATH = 255
    kernel32 = windll.kernel32
    advapi32 = windll.advapi32
    crypt32 = windll.crypt32

    try:
        # try to get fast routines from alfcrypto
        from alfcrypto import AES_CBC, KeyIVGen
    except:
        # alfcrypto not available, so use python implementations
        """
            Routines for doing AES CBC in one file

            Modified by some_updates to extract
            and combine only those parts needed for AES CBC
            into one simple to add python file

            Original Version
            Copyright (c) 2002 by Paul A. Lambert
            Under:
            CryptoPy Artistic License Version 1.0
            See the wonderful pure python package cryptopy-1.2.5
            and read its LICENSE.txt for complete license details.
        """

        class CryptoError(Exception):
            """ Base class for crypto exceptions """
            def __init__(self,errorMessage='Error!'):
                self.message = errorMessage
            def __str__(self):
                return self.message

        class InitCryptoError(CryptoError):
            """ Crypto errors during algorithm initialization """
        class BadKeySizeError(InitCryptoError):
            """ Bad key size error """
        class EncryptError(CryptoError):
            """ Error in encryption processing """
        class DecryptError(CryptoError):
            """ Error in decryption processing """
        class DecryptNotBlockAlignedError(DecryptError):
            """ Error in decryption processing """

        def xor(a,b):
            """ XOR two byte arrays, to lesser length """
            x = []
            for i in range(min(len(a),len(b))):
                x.append( a[i] ^ b[i])
            return bytes(x)

        """
            Base 'BlockCipher' and Pad classes for cipher instances.
            BlockCipher supports automatic padding and type conversion. The BlockCipher
            class was written to make the actual algorithm code more readable and
            not for performance.
        """

        class BlockCipher:
            """ Block ciphers """
            def __init__(self):
                self.reset()

            def reset(self):
                self.resetEncrypt()
                self.resetDecrypt()
            def resetEncrypt(self):
                self.encryptBlockCount = 0
                self.bytesToEncrypt = b''
            def resetDecrypt(self):
                self.decryptBlockCount = 0
                self.bytesToDecrypt = b''

            def encrypt(self, plainText, more = None):
                """ Encrypt a string and return a binary string """
                self.bytesToEncrypt += plainText  # append plainText to any bytes from prior encrypt
                numBlocks, numExtraBytes = divmod(len(self.bytesToEncrypt), self.blockSize)
                cipherText = ''
                for i in range(numBlocks):
                    bStart = i*self.blockSize
                    ctBlock = self.encryptBlock(self.bytesToEncrypt[bStart:bStart+self.blockSize])
                    self.encryptBlockCount += 1
                    cipherText += ctBlock
                if numExtraBytes > 0:        # save any bytes that are not block aligned
                    self.bytesToEncrypt = self.bytesToEncrypt[-numExtraBytes:]
                else:
                    self.bytesToEncrypt = ''

                if more == None:   # no more data expected from caller
                    finalBytes = self.padding.addPad(self.bytesToEncrypt,self.blockSize)
                    if len(finalBytes) > 0:
                        ctBlock = self.encryptBlock(finalBytes)
                        self.encryptBlockCount += 1
                        cipherText += ctBlock
                    self.resetEncrypt()
                return cipherText

            def decrypt(self, cipherText, more = None):
                """ Decrypt a string and return a string """
                self.bytesToDecrypt += cipherText  # append to any bytes from prior decrypt

                numBlocks, numExtraBytes = divmod(len(self.bytesToDecrypt), self.blockSize)
                if more == None:  # no more calls to decrypt, should have all the data
                    if numExtraBytes  != 0:
                        raise DecryptNotBlockAlignedError('Data not block aligned on decrypt')

                # hold back some bytes in case last decrypt has zero len
                if (more != None) and (numExtraBytes == 0) and (numBlocks >0) :
                    numBlocks -= 1
                    numExtraBytes = self.blockSize

                plainText = b''
                for i in range(numBlocks):
                    bStart = i*self.blockSize
                    ptBlock = self.decryptBlock(self.bytesToDecrypt[bStart : bStart+self.blockSize])
                    self.decryptBlockCount += 1
                    plainText += ptBlock

                if numExtraBytes > 0:        # save any bytes that are not block aligned
                    self.bytesToEncrypt = self.bytesToEncrypt[-numExtraBytes:]
                else:
                    self.bytesToEncrypt = ''

                if more == None:         # last decrypt remove padding
                    plainText = self.padding.removePad(plainText, self.blockSize)
                    self.resetDecrypt()
                return plainText


        class Pad:
            def __init__(self):
                pass              # eventually could put in calculation of min and max size extension

        class padWithPadLen(Pad):
            """ Pad a binary string with the length of the padding """

            def addPad(self, extraBytes, blockSize):
                """ Add padding to a binary string to make it an even multiple
                    of the block size """
                blocks, numExtraBytes = divmod(len(extraBytes), blockSize)
                padLength = blockSize - numExtraBytes
                return extraBytes + padLength*chr(padLength)

            def removePad(self, paddedBinaryString, blockSize):
                """ Remove padding from a binary string """
                if not(0<len(paddedBinaryString)):
                    raise DecryptNotBlockAlignedError('Expected More Data')
                return paddedBinaryString[:-ord(paddedBinaryString[-1])]

        class noPadding(Pad):
            """ No padding. Use this to get ECB behavior from encrypt/decrypt """

            def addPad(self, extraBytes, blockSize):
                """ Add no padding """
                return extraBytes

            def removePad(self, paddedBinaryString, blockSize):
                """ Remove no padding """
                return paddedBinaryString

        """
            Rijndael encryption algorithm
            This byte oriented implementation is intended to closely
            match FIPS specification for readability.  It is not implemented
            for performance.
        """

        class Rijndael(BlockCipher):
            """ Rijndael encryption algorithm """
            def __init__(self, key = None, padding = padWithPadLen(), keySize=16, blockSize=16 ):
                self.name       = 'RIJNDAEL'
                self.keySize    = keySize
                self.strength   = keySize*8
                self.blockSize  = blockSize  # blockSize is in bytes
                self.padding    = padding    # change default to noPadding() to get normal ECB behavior

                assert( keySize%4==0 and (keySize//4) in NrTable[4]),'key size must be 16,20,24,29 or 32 bytes'
                assert( blockSize%4==0 and (blockSize//4) in NrTable), 'block size must be 16,20,24,29 or 32 bytes'

                self.Nb = self.blockSize//4          # Nb is number of columns of 32 bit words
                self.Nk = keySize//4                 # Nk is the key length in 32-bit words
                self.Nr = NrTable[self.Nb][self.Nk] # The number of rounds (Nr) is a function of
                                                    # the block (Nb) and key (Nk) sizes.
                if key != None:
                    self.setKey(key)

            def setKey(self, key):
                """ Set a key and generate the expanded key """
                assert( len(key) == (self.Nk*4) ), 'Key length must be same as keySize parameter'
                self.__expandedKey = keyExpansion(self, key)
                self.reset()                   # BlockCipher.reset()

            def encryptBlock(self, plainTextBlock):
                """ Encrypt a block, plainTextBlock must be a array of bytes [Nb by 4] """
                self.state = self._toBlock(plainTextBlock)
                AddRoundKey(self, self.__expandedKey[0:self.Nb])
                for round in range(1,self.Nr):          #for round = 1 step 1 to Nr
                    SubBytes(self)
                    ShiftRows(self)
                    MixColumns(self)
                    AddRoundKey(self, self.__expandedKey[round*self.Nb:(round+1)*self.Nb])
                SubBytes(self)
                ShiftRows(self)
                AddRoundKey(self, self.__expandedKey[self.Nr*self.Nb:(self.Nr+1)*self.Nb])
                return self._toBString(self.state)


            def decryptBlock(self, encryptedBlock):
                """ decrypt a block (array of bytes) """
                self.state = self._toBlock(encryptedBlock)
                AddRoundKey(self, self.__expandedKey[self.Nr*self.Nb:(self.Nr+1)*self.Nb])
                for round in range(self.Nr-1,0,-1):
                    InvShiftRows(self)
                    InvSubBytes(self)
                    AddRoundKey(self, self.__expandedKey[round*self.Nb:(round+1)*self.Nb])
                    InvMixColumns(self)
                InvShiftRows(self)
                InvSubBytes(self)
                AddRoundKey(self, self.__expandedKey[0:self.Nb])
                return self._toBString(self.state)

            def _toBlock(self, bs):
                """ Convert binary string to array of bytes, state[col][row]"""
                assert ( len(bs) == 4*self.Nb ), 'Rijndarl blocks must be of size blockSize'
                return [[bs[4*i],bs[4*i+1],bs[4*i+2],bs[4*i+3]] for i in range(self.Nb)]

            def _toBString(self, block):
                """ Convert block (array of bytes) to binary string """
                l = []
                for col in block:
                    for rowElement in col:
                        l.append(rowElement)
                return bytes(l)
        #-------------------------------------
        """    Number of rounds Nr = NrTable[Nb][Nk]

                    Nb  Nk=4   Nk=5   Nk=6   Nk=7   Nk=8
                    -------------------------------------   """
        NrTable =  {4: {4:10,  5:11,  6:12,  7:13,  8:14},
                    5: {4:11,  5:11,  6:12,  7:13,  8:14},
                    6: {4:12,  5:12,  6:12,  7:13,  8:14},
                    7: {4:13,  5:13,  6:13,  7:13,  8:14},
                    8: {4:14,  5:14,  6:14,  7:14,  8:14}}
        #-------------------------------------
        def keyExpansion(algInstance, keyArray):
            """ Expand a byte array of size keySize into a larger array """
            Nk, Nb, Nr = algInstance.Nk, algInstance.Nb, algInstance.Nr # for readability
            w = [[keyArray[4*i],keyArray[4*i+1],keyArray[4*i+2],keyArray[4*i+3]] for i in range(Nk)]
            for i in range(Nk,Nb*(Nr+1)):
                temp = w[i-1]        # a four byte column
                if (i%Nk) == 0 :
                    temp     = temp[1:]+[temp[0]]  # RotWord(temp)
                    temp     = [ Sbox[byte] for byte in temp ]
                    temp[0] ^= Rcon[i//Nk]
                elif Nk > 6 and  i%Nk == 4 :
                    temp     = [ Sbox[byte] for byte in temp ]  # SubWord(temp)
                w.append( [ w[i-Nk][byte]^temp[byte] for byte in range(4) ] )
            return w

        Rcon = (0,0x01,0x02,0x04,0x08,0x10,0x20,0x40,0x80,0x1b,0x36,     # note extra '0' !!!
                0x6c,0xd8,0xab,0x4d,0x9a,0x2f,0x5e,0xbc,0x63,0xc6,
                0x97,0x35,0x6a,0xd4,0xb3,0x7d,0xfa,0xef,0xc5,0x91)

        #-------------------------------------
        def AddRoundKey(algInstance, keyBlock):
            """ XOR the algorithm state with a block of key material """
            for column in range(algInstance.Nb):
                for row in range(4):
                    algInstance.state[column][row] ^= keyBlock[column][row]
        #-------------------------------------

        def SubBytes(algInstance):
            for column in range(algInstance.Nb):
                for row in range(4):
                    algInstance.state[column][row] = Sbox[algInstance.state[column][row]]

        def InvSubBytes(algInstance):
            for column in range(algInstance.Nb):
                for row in range(4):
                    algInstance.state[column][row] = InvSbox[algInstance.state[column][row]]

        Sbox =    (0x63,0x7c,0x77,0x7b,0xf2,0x6b,0x6f,0xc5,
                   0x30,0x01,0x67,0x2b,0xfe,0xd7,0xab,0x76,
                   0xca,0x82,0xc9,0x7d,0xfa,0x59,0x47,0xf0,
                   0xad,0xd4,0xa2,0xaf,0x9c,0xa4,0x72,0xc0,
                   0xb7,0xfd,0x93,0x26,0x36,0x3f,0xf7,0xcc,
                   0x34,0xa5,0xe5,0xf1,0x71,0xd8,0x31,0x15,
                   0x04,0xc7,0x23,0xc3,0x18,0x96,0x05,0x9a,
                   0x07,0x12,0x80,0xe2,0xeb,0x27,0xb2,0x75,
                   0x09,0x83,0x2c,0x1a,0x1b,0x6e,0x5a,0xa0,
                   0x52,0x3b,0xd6,0xb3,0x29,0xe3,0x2f,0x84,
                   0x53,0xd1,0x00,0xed,0x20,0xfc,0xb1,0x5b,
                   0x6a,0xcb,0xbe,0x39,0x4a,0x4c,0x58,0xcf,
                   0xd0,0xef,0xaa,0xfb,0x43,0x4d,0x33,0x85,
                   0x45,0xf9,0x02,0x7f,0x50,0x3c,0x9f,0xa8,
                   0x51,0xa3,0x40,0x8f,0x92,0x9d,0x38,0xf5,
                   0xbc,0xb6,0xda,0x21,0x10,0xff,0xf3,0xd2,
                   0xcd,0x0c,0x13,0xec,0x5f,0x97,0x44,0x17,
                   0xc4,0xa7,0x7e,0x3d,0x64,0x5d,0x19,0x73,
                   0x60,0x81,0x4f,0xdc,0x22,0x2a,0x90,0x88,
                   0x46,0xee,0xb8,0x14,0xde,0x5e,0x0b,0xdb,
                   0xe0,0x32,0x3a,0x0a,0x49,0x06,0x24,0x5c,
                   0xc2,0xd3,0xac,0x62,0x91,0x95,0xe4,0x79,
                   0xe7,0xc8,0x37,0x6d,0x8d,0xd5,0x4e,0xa9,
                   0x6c,0x56,0xf4,0xea,0x65,0x7a,0xae,0x08,
                   0xba,0x78,0x25,0x2e,0x1c,0xa6,0xb4,0xc6,
                   0xe8,0xdd,0x74,0x1f,0x4b,0xbd,0x8b,0x8a,
                   0x70,0x3e,0xb5,0x66,0x48,0x03,0xf6,0x0e,
                   0x61,0x35,0x57,0xb9,0x86,0xc1,0x1d,0x9e,
                   0xe1,0xf8,0x98,0x11,0x69,0xd9,0x8e,0x94,
                   0x9b,0x1e,0x87,0xe9,0xce,0x55,0x28,0xdf,
                   0x8c,0xa1,0x89,0x0d,0xbf,0xe6,0x42,0x68,
                   0x41,0x99,0x2d,0x0f,0xb0,0x54,0xbb,0x16)

        InvSbox = (0x52,0x09,0x6a,0xd5,0x30,0x36,0xa5,0x38,
                   0xbf,0x40,0xa3,0x9e,0x81,0xf3,0xd7,0xfb,
                   0x7c,0xe3,0x39,0x82,0x9b,0x2f,0xff,0x87,
                   0x34,0x8e,0x43,0x44,0xc4,0xde,0xe9,0xcb,
                   0x54,0x7b,0x94,0x32,0xa6,0xc2,0x23,0x3d,
                   0xee,0x4c,0x95,0x0b,0x42,0xfa,0xc3,0x4e,
                   0x08,0x2e,0xa1,0x66,0x28,0xd9,0x24,0xb2,
                   0x76,0x5b,0xa2,0x49,0x6d,0x8b,0xd1,0x25,
                   0x72,0xf8,0xf6,0x64,0x86,0x68,0x98,0x16,
                   0xd4,0xa4,0x5c,0xcc,0x5d,0x65,0xb6,0x92,
                   0x6c,0x70,0x48,0x50,0xfd,0xed,0xb9,0xda,
                   0x5e,0x15,0x46,0x57,0xa7,0x8d,0x9d,0x84,
                   0x90,0xd8,0xab,0x00,0x8c,0xbc,0xd3,0x0a,
                   0xf7,0xe4,0x58,0x05,0xb8,0xb3,0x45,0x06,
                   0xd0,0x2c,0x1e,0x8f,0xca,0x3f,0x0f,0x02,
                   0xc1,0xaf,0xbd,0x03,0x01,0x13,0x8a,0x6b,
                   0x3a,0x91,0x11,0x41,0x4f,0x67,0xdc,0xea,
                   0x97,0xf2,0xcf,0xce,0xf0,0xb4,0xe6,0x73,
                   0x96,0xac,0x74,0x22,0xe7,0xad,0x35,0x85,
                   0xe2,0xf9,0x37,0xe8,0x1c,0x75,0xdf,0x6e,
                   0x47,0xf1,0x1a,0x71,0x1d,0x29,0xc5,0x89,
                   0x6f,0xb7,0x62,0x0e,0xaa,0x18,0xbe,0x1b,
                   0xfc,0x56,0x3e,0x4b,0xc6,0xd2,0x79,0x20,
                   0x9a,0xdb,0xc0,0xfe,0x78,0xcd,0x5a,0xf4,
                   0x1f,0xdd,0xa8,0x33,0x88,0x07,0xc7,0x31,
                   0xb1,0x12,0x10,0x59,0x27,0x80,0xec,0x5f,
                   0x60,0x51,0x7f,0xa9,0x19,0xb5,0x4a,0x0d,
                   0x2d,0xe5,0x7a,0x9f,0x93,0xc9,0x9c,0xef,
                   0xa0,0xe0,0x3b,0x4d,0xae,0x2a,0xf5,0xb0,
                   0xc8,0xeb,0xbb,0x3c,0x83,0x53,0x99,0x61,
                   0x17,0x2b,0x04,0x7e,0xba,0x77,0xd6,0x26,
                   0xe1,0x69,0x14,0x63,0x55,0x21,0x0c,0x7d)

        #-------------------------------------
        """ For each block size (Nb), the ShiftRow operation shifts row i
            by the amount Ci.  Note that row 0 is not shifted.
                         Nb      C1 C2 C3
                       -------------------  """
        shiftOffset  = { 4 : ( 0, 1, 2, 3),
                         5 : ( 0, 1, 2, 3),
                         6 : ( 0, 1, 2, 3),
                         7 : ( 0, 1, 2, 4),
                         8 : ( 0, 1, 3, 4) }
        def ShiftRows(algInstance):
            tmp = [0]*algInstance.Nb   # list of size Nb
            for r in range(1,4):       # row 0 reamains unchanged and can be skipped
                for c in range(algInstance.Nb):
                    tmp[c] = algInstance.state[(c+shiftOffset[algInstance.Nb][r]) % algInstance.Nb][r]
                for c in range(algInstance.Nb):
                    algInstance.state[c][r] = tmp[c]
        def InvShiftRows(algInstance):
            tmp = [0]*algInstance.Nb   # list of size Nb
            for r in range(1,4):       # row 0 reamains unchanged and can be skipped
                for c in range(algInstance.Nb):
                    tmp[c] = algInstance.state[(c+algInstance.Nb-shiftOffset[algInstance.Nb][r]) % algInstance.Nb][r]
                for c in range(algInstance.Nb):
                    algInstance.state[c][r] = tmp[c]
        #-------------------------------------
        def MixColumns(a):
            Sprime = [0,0,0,0]
            for j in range(a.Nb):    # for each column
                Sprime[0] = mul(2,a.state[j][0])^mul(3,a.state[j][1])^mul(1,a.state[j][2])^mul(1,a.state[j][3])
                Sprime[1] = mul(1,a.state[j][0])^mul(2,a.state[j][1])^mul(3,a.state[j][2])^mul(1,a.state[j][3])
                Sprime[2] = mul(1,a.state[j][0])^mul(1,a.state[j][1])^mul(2,a.state[j][2])^mul(3,a.state[j][3])
                Sprime[3] = mul(3,a.state[j][0])^mul(1,a.state[j][1])^mul(1,a.state[j][2])^mul(2,a.state[j][3])
                for i in range(4):
                    a.state[j][i] = Sprime[i]

        def InvMixColumns(a):
            """ Mix the four bytes of every column in a linear way
                This is the opposite operation of Mixcolumn """
            Sprime = [0,0,0,0]
            for j in range(a.Nb):    # for each column
                Sprime[0] = mul(0x0E,a.state[j][0])^mul(0x0B,a.state[j][1])^mul(0x0D,a.state[j][2])^mul(0x09,a.state[j][3])
                Sprime[1] = mul(0x09,a.state[j][0])^mul(0x0E,a.state[j][1])^mul(0x0B,a.state[j][2])^mul(0x0D,a.state[j][3])
                Sprime[2] = mul(0x0D,a.state[j][0])^mul(0x09,a.state[j][1])^mul(0x0E,a.state[j][2])^mul(0x0B,a.state[j][3])
                Sprime[3] = mul(0x0B,a.state[j][0])^mul(0x0D,a.state[j][1])^mul(0x09,a.state[j][2])^mul(0x0E,a.state[j][3])
                for i in range(4):
                    a.state[j][i] = Sprime[i]

        #-------------------------------------
        def mul(a, b):
            """ Multiply two elements of GF(2^m)
                needed for MixColumn and InvMixColumn """
            if (a !=0 and  b!=0):
                return Alogtable[(Logtable[a] + Logtable[b])%255]
            else:
                return 0

        Logtable = ( 0,   0,  25,   1,  50,   2,  26, 198,  75, 199,  27, 104,  51, 238, 223,   3,
                   100,   4, 224,  14,  52, 141, 129, 239,  76, 113,   8, 200, 248, 105,  28, 193,
                   125, 194,  29, 181, 249, 185,  39, 106,  77, 228, 166, 114, 154, 201,   9, 120,
                   101,  47, 138,   5,  33,  15, 225,  36,  18, 240, 130,  69,  53, 147, 218, 142,
                   150, 143, 219, 189,  54, 208, 206, 148,  19,  92, 210, 241,  64,  70, 131,  56,
                   102, 221, 253,  48, 191,   6, 139,  98, 179,  37, 226, 152,  34, 136, 145,  16,
                   126, 110,  72, 195, 163, 182,  30,  66,  58, 107,  40,  84, 250, 133,  61, 186,
                    43, 121,  10,  21, 155, 159,  94, 202,  78, 212, 172, 229, 243, 115, 167,  87,
                   175,  88, 168,  80, 244, 234, 214, 116,  79, 174, 233, 213, 231, 230, 173, 232,
                    44, 215, 117, 122, 235,  22,  11, 245,  89, 203,  95, 176, 156, 169,  81, 160,
                   127,  12, 246, 111,  23, 196,  73, 236, 216,  67,  31,  45, 164, 118, 123, 183,
                   204, 187,  62,  90, 251,  96, 177, 134,  59,  82, 161, 108, 170,  85,  41, 157,
                   151, 178, 135, 144,  97, 190, 220, 252, 188, 149, 207, 205,  55,  63,  91, 209,
                    83,  57, 132,  60,  65, 162, 109,  71,  20,  42, 158,  93,  86, 242, 211, 171,
                    68,  17, 146, 217,  35,  32,  46, 137, 180, 124, 184,  38, 119, 153, 227, 165,
                   103,  74, 237, 222, 197,  49, 254,  24,  13,  99, 140, 128, 192, 247, 112,   7)

        Alogtable= ( 1,   3,   5,  15,  17,  51,  85, 255,  26,  46, 114, 150, 161, 248,  19,  53,
                    95, 225,  56,  72, 216, 115, 149, 164, 247,   2,   6,  10,  30,  34, 102, 170,
                   229,  52,  92, 228,  55,  89, 235,  38, 106, 190, 217, 112, 144, 171, 230,  49,
                    83, 245,   4,  12,  20,  60,  68, 204,  79, 209, 104, 184, 211, 110, 178, 205,
                    76, 212, 103, 169, 224,  59,  77, 215,  98, 166, 241,   8,  24,  40, 120, 136,
                   131, 158, 185, 208, 107, 189, 220, 127, 129, 152, 179, 206,  73, 219, 118, 154,
                   181, 196,  87, 249,  16,  48,  80, 240,  11,  29,  39, 105, 187, 214,  97, 163,
                   254,  25,  43, 125, 135, 146, 173, 236,  47, 113, 147, 174, 233,  32,  96, 160,
                   251,  22,  58,  78, 210, 109, 183, 194,  93, 231,  50,  86, 250,  21,  63,  65,
                   195,  94, 226,  61,  71, 201,  64, 192,  91, 237,  44, 116, 156, 191, 218, 117,
                   159, 186, 213, 100, 172, 239,  42, 126, 130, 157, 188, 223, 122, 142, 137, 128,
                   155, 182, 193,  88, 232,  35, 101, 175, 234,  37, 111, 177, 200,  67, 197,  84,
                   252,  31,  33,  99, 165, 244,   7,   9,  27,  45, 119, 153, 176, 203,  70, 202,
                    69, 207,  74, 222, 121, 139, 134, 145, 168, 227,  62,  66, 198,  81, 243,  14,
                    18,  54,  90, 238,  41, 123, 141, 140, 143, 138, 133, 148, 167, 242,  13,  23,
                    57,  75, 221, 124, 132, 151, 162, 253,  28,  36, 108, 180, 199,  82, 246,   1)




        """
            AES Encryption Algorithm
            The AES algorithm is just Rijndael algorithm restricted to the default
            blockSize of 128 bits.
        """

        class AES(Rijndael):
            """ The AES algorithm is the Rijndael block cipher restricted to block
                sizes of 128 bits and key sizes of 128, 192 or 256 bits
            """
            def __init__(self, key = None, padding = padWithPadLen(), keySize=16):
                """ Initialize AES, keySize is in bytes """
                if  not (keySize == 16 or keySize == 24 or keySize == 32) :
                    raise BadKeySizeError('Illegal AES key size, must be 16, 24, or 32 bytes')

                Rijndael.__init__( self, key, padding=padding, keySize=keySize, blockSize=16 )

                self.name       = 'AES'


        """
            CBC mode of encryption for block ciphers.
            This algorithm mode wraps any BlockCipher to make a
            Cipher Block Chaining mode.
        """
        from random             import Random  # should change to crypto.random!!!


        class CBC(BlockCipher):
            """ The CBC class wraps block ciphers to make cipher block chaining (CBC) mode
                algorithms.  The initialization (IV) is automatic if set to None.  Padding
                is also automatic based on the Pad class used to initialize the algorithm
            """
            def __init__(self, blockCipherInstance, padding = padWithPadLen()):
                """ CBC algorithms are created by initializing with a BlockCipher instance """
                self.baseCipher = blockCipherInstance
                self.name       = self.baseCipher.name + '_CBC'
                self.blockSize  = self.baseCipher.blockSize
                self.keySize    = self.baseCipher.keySize
                self.padding    = padding
                self.baseCipher.padding = noPadding()   # baseCipher should NOT pad!!
                self.r          = Random()            # for IV generation, currently uses
                                                      # mediocre standard distro version     <----------------
                import time
                newSeed = time.ctime()+str(self.r)    # seed with instance location
                self.r.seed(newSeed)                  # to make unique
                self.reset()

            def setKey(self, key):
                self.baseCipher.setKey(key)

            # Overload to reset both CBC state and the wrapped baseCipher
            def resetEncrypt(self):
                BlockCipher.resetEncrypt(self)  # reset CBC encrypt state (super class)
                self.baseCipher.resetEncrypt()  # reset base cipher encrypt state

            def resetDecrypt(self):
                BlockCipher.resetDecrypt(self)  # reset CBC state (super class)
                self.baseCipher.resetDecrypt()  # reset base cipher decrypt state

            def encrypt(self, plainText, iv=None, more=None):
                """ CBC encryption - overloads baseCipher to allow optional explicit IV
                    when iv=None, iv is auto generated!
                """
                if self.encryptBlockCount == 0:
                    self.iv = iv
                else:
                    assert(iv==None), 'IV used only on first call to encrypt'

                return BlockCipher.encrypt(self,plainText, more=more)

            def decrypt(self, cipherText, iv=None, more=None):
                """ CBC decryption - overloads baseCipher to allow optional explicit IV
                    when iv=None, iv is auto generated!
                """
                if self.decryptBlockCount == 0:
                    self.iv = iv
                else:
                    assert(iv==None), 'IV used only on first call to decrypt'

                return BlockCipher.decrypt(self, cipherText, more=more)

            def encryptBlock(self, plainTextBlock):
                """ CBC block encryption, IV is set with 'encrypt' """
                auto_IV = ''
                if self.encryptBlockCount == 0:
                    if self.iv == None:
                        # generate IV and use
                        self.iv = ''.join([chr(self.r.randrange(256)) for i in range(self.blockSize)])
                        self.prior_encr_CT_block = self.iv
                        auto_IV = self.prior_encr_CT_block    # prepend IV if it's automatic
                    else:                       # application provided IV
                        assert(len(self.iv) == self.blockSize ),'IV must be same length as block'
                        self.prior_encr_CT_block = self.iv
                """ encrypt the prior CT XORed with the PT """
                ct = self.baseCipher.encryptBlock( xor(self.prior_encr_CT_block, plainTextBlock) )
                self.prior_encr_CT_block = ct
                return auto_IV+ct

            def decryptBlock(self, encryptedBlock):
                """ Decrypt a single block """

                if self.decryptBlockCount == 0:   # first call, process IV
                    if self.iv == None:    # auto decrypt IV?
                        self.prior_CT_block = encryptedBlock
                        return b''
                    else:
                        assert(len(self.iv)==self.blockSize),"Bad IV size on CBC decryption"
                        self.prior_CT_block = self.iv

                dct = self.baseCipher.decryptBlock(encryptedBlock)
                """ XOR the prior decrypted CT with the prior CT """
                dct_XOR_priorCT = xor( self.prior_CT_block, dct )

                self.prior_CT_block = encryptedBlock

                return dct_XOR_priorCT


        """
            AES_CBC Encryption Algorithm
        """

        class aescbc_AES_CBC(CBC):
            """ AES encryption in CBC feedback mode """
            def __init__(self, key=None, padding=padWithPadLen(), keySize=16):
                CBC.__init__( self, AES(key, noPadding(), keySize), padding)
                self.name       = 'AES_CBC'

        class AES_CBC(object):
            def __init__(self):
                self._key = None
                self._iv = None
                self.aes = None

            def set_decrypt_key(self, userkey, iv):
                self._key = userkey
                self._iv = iv
                self.aes = aescbc_AES_CBC(userkey, noPadding(), len(userkey))

            def decrypt(self, data):
                iv = self._iv
                cleartext = self.aes.decrypt(iv + data)
                return cleartext

        import hmac

        class KeyIVGen(object):
            # this only exists in openssl so we will use pure python implementation instead
            # PKCS5_PBKDF2_HMAC_SHA1 = F(c_int, 'PKCS5_PBKDF2_HMAC_SHA1',
            #                             [c_char_p, c_ulong, c_char_p, c_ulong, c_ulong, c_ulong, c_char_p])
            def pbkdf2(self, passwd, salt, iter, keylen):

                def xorbytes( a, b ):
                    if len(a) != len(b):
                        raise Exception("xorbytes(): lengths differ")
                    return bytes([x ^ y for x, y in zip(a, b)])

                def prf( h, data ):
                    hm = h.copy()
                    hm.update( data )
                    return hm.digest()

                def pbkdf2_F( h, salt, itercount, blocknum ):
                    U = prf( h, salt + pack('>i',blocknum ) )
                    T = U
                    for i in range(2, itercount+1):
                        U = prf( h, U )
                        T = xorbytes( T, U )
                    return T

                sha = hashlib.sha1
                digest_size = sha().digest_size
                # l - number of output blocks to produce
                l = keylen // digest_size
                if keylen % digest_size != 0:
                    l += 1
                h = hmac.new( passwd, None, sha )
                T = b""
                for i in range(1, l+1):
                    T += pbkdf2_F( h, salt, iter, i )
                return T[0: keylen]

    def UnprotectHeaderData(encryptedData):
        passwdData = b'header_key_data'
        salt = b'HEADER.2011'
        iter = 0x80
        keylen = 0x100
        key_iv = KeyIVGen().pbkdf2(passwdData, salt, iter, keylen)
        key = key_iv[0:32]
        iv = key_iv[32:48]
        aes=AES_CBC()
        aes.set_decrypt_key(key, iv)
        cleartext = aes.decrypt(encryptedData)
        return cleartext

    # Various character maps used to decrypt kindle info values.
    # Probably supposed to act as obfuscation
    charMap2 = b"AaZzB0bYyCc1XxDdW2wEeVv3FfUuG4g-TtHh5SsIiR6rJjQq7KkPpL8lOoMm9Nn_"
    charMap5 = b"AzB0bYyCeVvaZ3FfUuG4g-TtHh5SsIiR6rJjQq7KkPpL8lOoMm9Nn_c1XxDdW2wE"
    # New maps in K4PC 1.9.0
    testMap1 = b"n5Pr6St7Uv8Wx9YzAb0Cd1Ef2Gh3Jk4M"
    testMap6 = b"9YzAb0Cd1Ef2n5Pr6St7Uvh3Jk4M8WxG"
    testMap8 = b"YvaZ3FfUm9Nn_c1XuG4yCAzB0beVg-TtHh5SsIiR6rJjQdW2wEq7KkPpL8lOoMxD"

    # interface with Windows OS Routines
    class DataBlob(Structure):
        _fields_ = [('cbData', c_uint),
                    ('pbData', c_void_p)]
    DataBlob_p = POINTER(DataBlob)


    def GetSystemDirectory():
        GetSystemDirectoryW = kernel32.GetSystemDirectoryW
        GetSystemDirectoryW.argtypes = [c_wchar_p, c_uint]
        GetSystemDirectoryW.restype = c_uint
        def GetSystemDirectory():
            buffer = create_unicode_buffer(MAX_PATH + 1)
            GetSystemDirectoryW(buffer, len(buffer))
            return buffer.value
        return GetSystemDirectory
    GetSystemDirectory = GetSystemDirectory()

    def GetVolumeSerialNumber():
        GetVolumeInformationW = kernel32.GetVolumeInformationW
        GetVolumeInformationW.argtypes = [c_wchar_p, c_wchar_p, c_uint,
                                          POINTER(c_uint), POINTER(c_uint),
                                          POINTER(c_uint), c_wchar_p, c_uint]
        GetVolumeInformationW.restype = c_uint
        def GetVolumeSerialNumber(path = GetSystemDirectory().split('\\')[0] + '\\'):
            vsn = c_uint(0)
            GetVolumeInformationW(path, None, 0, byref(vsn), None, None, None, 0)
            return str(vsn.value)
        return GetVolumeSerialNumber
    GetVolumeSerialNumber = GetVolumeSerialNumber()

    def GetIDString():
        vsn = GetVolumeSerialNumber()
        #print('Using Volume Serial Number for ID: '+vsn)
        return vsn

    def getLastError():
        GetLastError = kernel32.GetLastError
        GetLastError.argtypes = None
        GetLastError.restype = c_uint
        def getLastError():
            return GetLastError()
        return getLastError
    getLastError = getLastError()

    def GetUserName():
        GetUserNameW = advapi32.GetUserNameW
        GetUserNameW.argtypes = [c_wchar_p, POINTER(c_uint)]
        GetUserNameW.restype = c_uint
        def GetUserName():
            buffer = create_unicode_buffer(2)
            size = c_uint(len(buffer))
            while not GetUserNameW(buffer, byref(size)):
                errcd = getLastError()
                if errcd == 234:
                    # bad wine implementation up through wine 1.3.21
                    return "AlternateUserName"
                # double the buffer size
                buffer = create_unicode_buffer(len(buffer) * 2)
                size.value = len(buffer)

            # replace any non-ASCII values with 0xfffd
            for i in range(0,len(buffer)):
                if buffer[i]>"\u007f":
                    #print "swapping char "+str(i)+" ("+buffer[i]+")"
                    buffer[i] = "\ufffd"
            # return utf-8 encoding of modified username
            #print "modified username:"+buffer.value
            return buffer.value.encode('utf-8')
        return GetUserName
    GetUserName = GetUserName()

    def CryptUnprotectData():
        _CryptUnprotectData = crypt32.CryptUnprotectData
        _CryptUnprotectData.argtypes = [DataBlob_p, c_wchar_p, DataBlob_p,
                                       c_void_p, c_void_p, c_uint, DataBlob_p]
        _CryptUnprotectData.restype = c_uint
        def CryptUnprotectData(indata, entropy, flags):
            indatab = create_string_buffer(indata)
            indata = DataBlob(len(indata), cast(indatab, c_void_p))
            entropyb = create_string_buffer(entropy)
            entropy = DataBlob(len(entropy), cast(entropyb, c_void_p))
            outdata = DataBlob()
            if not _CryptUnprotectData(byref(indata), None, byref(entropy),
                                       None, None, flags, byref(outdata)):
                # raise DrmException("Failed to Unprotect Data")
                return b'failed'
            return string_at(outdata.pbData, outdata.cbData)
        return CryptUnprotectData
    CryptUnprotectData = CryptUnprotectData()

    # Returns Environmental Variables that contain unicode
    # name must be unicode string, not byte string.
    def getEnvironmentVariable(name):
        import ctypes
        n = ctypes.windll.kernel32.GetEnvironmentVariableW(name, None, 0)
        if n == 0:
            return None
        buf = ctypes.create_unicode_buffer("\0"*n)
        ctypes.windll.kernel32.GetEnvironmentVariableW(name, buf, n)
        return buf.value

    # Locate all of the kindle-info style files and return as list
    def getKindleInfoFiles():
        kInfoFiles = []
        # some 64 bit machines do not have the proper registry key for some reason
        # or the python interface to the 32 vs 64 bit registry is broken
        path = ""
        if 'LOCALAPPDATA' in os.environ.keys():
            # Python 2.x does not return unicode env. Use Python 3.x
            path = winreg.ExpandEnvironmentStrings("%LOCALAPPDATA%")
            # this is just another alternative.
            # path = getEnvironmentVariable('LOCALAPPDATA')
            if not os.path.isdir(path):
                path = ""
        else:
            # User Shell Folders show take precedent over Shell Folders if present
            try:
                # this will still break
                regkey = winreg.OpenKey(winreg.HKEY_CURRENT_USER, "Software\\Microsoft\\Windows\\CurrentVersion\\Explorer\\User Shell Folders\\")
                path = winreg.QueryValueEx(regkey, 'Local AppData')[0]
                if not os.path.isdir(path):
                    path = ""
                    try:
                        regkey = winreg.OpenKey(winreg.HKEY_CURRENT_USER, "Software\\Microsoft\\Windows\\CurrentVersion\\Explorer\\Shell Folders\\")
                        path = winreg.QueryValueEx(regkey, 'Local AppData')[0]
                        if not os.path.isdir(path):
                            path = ""
                    except RegError:
                        pass
            except RegError:
                pass

        found = False
        if path == "":
            print ('Could not find the folder in which to look for kinfoFiles.')
        else:
            # Probably not the best. To Fix (shouldn't ignore in encoding) or use utf-8
            print("searching for kinfoFiles in " + path)

            # look for (K4PC 1.25.1 and later) .kinf2018 file
            kinfopath = path +'\\Amazon\\Kindle\\storage\\.kinf2018'
            if os.path.isfile(kinfopath):
                found = True
                print('Found K4PC 1.25+ kinf2018 file: ' + kinfopath)
                kInfoFiles.append(kinfopath)

            # look for (K4PC 1.9.0 and later) .kinf2011 file
            kinfopath = path +'\\Amazon\\Kindle\\storage\\.kinf2011'
            if os.path.isfile(kinfopath):
                found = True
                print('Found K4PC 1.9+ kinf2011 file: ' + kinfopath)
                kInfoFiles.append(kinfopath)

            # look for (K4PC 1.6.0 and later) rainier.2.1.1.kinf file
            kinfopath = path +'\\Amazon\\Kindle\\storage\\rainier.2.1.1.kinf'
            if os.path.isfile(kinfopath):
                found = True
                print('Found K4PC 1.6-1.8 kinf file: ' + kinfopath)
                kInfoFiles.append(kinfopath)

            # look for (K4PC 1.5.0 and later) rainier.2.1.1.kinf file
            kinfopath = path +'\\Amazon\\Kindle For PC\\storage\\rainier.2.1.1.kinf'
            if os.path.isfile(kinfopath):
                found = True
                print('Found K4PC 1.5 kinf file: ' + kinfopath)
                kInfoFiles.append(kinfopath)

           # look for original (earlier than K4PC 1.5.0) kindle-info files
            kinfopath = path +'\\Amazon\\Kindle For PC\\{AMAwzsaPaaZAzmZzZQzgZCAkZ3AjA_AY}\\kindle.info'
            if os.path.isfile(kinfopath):
                found = True
                print('Found K4PC kindle.info file: ' + kinfopath)
                kInfoFiles.append(kinfopath)

        if not found:
            print('No K4PC kindle.info/kinf/kinf2011 files have been found.')
        return kInfoFiles


    # determine type of kindle info provided and return a
    # database of keynames and values
    def getDBfromFile(kInfoFile):
        names = [\
            b'kindle.account.tokens',\
            b'kindle.cookie.item',\
            b'eulaVersionAccepted',\
            b'login_date',\
            b'kindle.token.item',\
            b'login',\
            b'kindle.key.item',\
            b'kindle.name.info',\
            b'kindle.device.info',\
            b'MazamaRandomNumber',\
            b'max_date',\
            b'SIGVERIF',\
            b'build_version',\
            b'SerialNumber',\
            b'UsernameHash',\
            b'kindle.directedid.info',\
            b'DSN',\
            b'kindle.accounttype.info',\
            b'krx.flashcardsplugin.data.encryption_key',\
            b'krx.notebookexportplugin.data.encryption_key',\
            b'proxy.http.password',\
            b'proxy.http.username'
            ]
        namehashmap = {encodeHash(n,testMap8):n for n in names}
        # print(namehashmap)
        DB = {}
        with open(kInfoFile, 'rb') as infoReader:
            data = infoReader.read()
        # assume .kinf2011 or .kinf2018 style .kinf file
        # the .kinf file uses "/" to separate it into records
        # so remove the trailing "/" to make it easy to use split
        data = data[:-1]
        items = data.split(b'/')

        # starts with an encoded and encrypted header blob
        headerblob = items.pop(0)
        encryptedValue = decode(headerblob, testMap1)
        cleartext = UnprotectHeaderData(encryptedValue)
        #print "header  cleartext:",cleartext
        # now extract the pieces that form the added entropy
        pattern = re.compile(br'''\[Version:(\d+)\]\[Build:(\d+)\]\[Cksum:([^\]]+)\]\[Guid:([\{\}a-z0-9\-]+)\]''', re.IGNORECASE)
        for m in re.finditer(pattern, cleartext):
            version = int(m.group(1))
            build = m.group(2)
            guid = m.group(4)

        if version == 5:  # .kinf2011
            added_entropy = build + guid
        elif version == 6:  # .kinf2018
            salt = str(0x6d8 * int(build)).encode('utf-8') + guid
            sp = GetUserName() + b'+@#$%+' + GetIDString().encode('utf-8')
            passwd = encode(SHA256(sp), charMap5)
            key = KeyIVGen().pbkdf2(passwd, salt, 10000, 0x400)[:32]  # this is very slow

        # loop through the item records until all are processed
        while len(items) > 0:

            # get the first item record
            item = items.pop(0)

            # the first 32 chars of the first record of a group
            # is the MD5 hash of the key name encoded by charMap5
            keyhash = item[0:32]

            # the remainder of the first record when decoded with charMap5
            # has the ':' split char followed by the string representation
            # of the number of records that follow
            # and make up the contents
            srcnt = decode(item[34:],charMap5)
            rcnt = int(srcnt)

            # read and store in rcnt records of data
            # that make up the contents value
            edlst = []
            for i in range(rcnt):
                item = items.pop(0)
                edlst.append(item)

            # key names now use the new testMap8 encoding
            if keyhash in namehashmap:
                keyname=namehashmap[keyhash]
                #print "keyname found from hash:",keyname
            else:
                keyname = keyhash
                #print "keyname not found, hash is:",keyname

            # the testMap8 encoded contents data has had a length
            # of chars (always odd) cut off of the front and moved
            # to the end to prevent decoding using testMap8 from
            # working properly, and thereby preventing the ensuing
            # CryptUnprotectData call from succeeding.

            # The offset into the testMap8 encoded contents seems to be:
            # len(contents)-largest prime number <=  int(len(content)/3)
            # (in other words split "about" 2/3rds of the way through)

            # move first offsets chars to end to align for decode by testMap8
            # by moving noffset chars from the start of the
            # string to the end of the string
            encdata = b"".join(edlst)
            #print "encrypted data:",encdata
            contlen = len(encdata)
            noffset = contlen - primes(int(contlen/3))[-1]
            pfx = encdata[0:noffset]
            encdata = encdata[noffset:]
            encdata = encdata + pfx
            #print "rearranged data:",encdata

            if version == 5:
                # decode using new testMap8 to get the original CryptProtect Data
                encryptedValue = decode(encdata,testMap8)
                #print "decoded data:",encryptedValue.encode('hex')
                entropy = SHA1(keyhash) + added_entropy
                cleartext = CryptUnprotectData(encryptedValue, entropy, 1)
            elif version == 6:
                from Crypto.Cipher import AES
                from Crypto.Util import Counter
                # decode using new testMap8 to get IV + ciphertext
                iv_ciphertext = decode(encdata, testMap8)
                # pad IV so that we can substitute AES-CTR for GCM
                iv = iv_ciphertext[:12] + b'\x00\x00\x00\x02'
                ciphertext = iv_ciphertext[12:]
                # convert IV to int for use with pycrypto
                iv_ints = unpack('>QQ', iv)
                iv = iv_ints[0] << 64 | iv_ints[1]
                # set up AES-CTR
                ctr = Counter.new(128, initial_value=iv)
                cipher = AES.new(key, AES.MODE_CTR, counter=ctr)
                # decrypt and decode
                cleartext = decode(cipher.decrypt(ciphertext), charMap5)

            if len(cleartext)>0:
                #print "cleartext data:",cleartext,":end data"
                DB[keyname] = cleartext
            #print keyname, cleartext

        if len(DB)>6:
            # store values used in decryption
            DB[b'IDString'] = GetIDString().encode('utf-8')
            DB[b'UserName'] = GetUserName()
            print("Decrypted key file using IDString '{0:s}' and UserName '{1:s}'".format(GetIDString(), GetUserName().decode('utf-8')))
        else:
            print("Couldn't decrypt file.")
            DB = {}
        return DB
elif isosx:
    import copy
    import subprocess

    # interface to needed routines in openssl's libcrypto
    def _load_crypto_libcrypto():
        from ctypes import CDLL, byref, POINTER, c_void_p, c_char_p, c_int, c_long, \
            Structure, c_ulong, create_string_buffer, addressof, string_at, cast
        from ctypes.util import find_library

        libcrypto = find_library('crypto')
        if libcrypto is None:
            libcrypto = '/usr/lib/libcrypto.dylib'
        try:
            libcrypto = CDLL(libcrypto)
        except Exception as e:
            raise DrmException("libcrypto not found: " % e)

        # From OpenSSL's crypto aes header
        #
        # AES_ENCRYPT     1
        # AES_DECRYPT     0
        # AES_MAXNR 14 (in bytes)
        # AES_BLOCK_SIZE 16 (in bytes)
        #
        # struct aes_key_st {
        #    unsigned long rd_key[4 *(AES_MAXNR + 1)];
        #    int rounds;
        # };
        # typedef struct aes_key_st AES_KEY;
        #
        # int AES_set_decrypt_key(const unsigned char *userKey, const int bits, AES_KEY *key);
        #
        # note:  the ivec string, and output buffer are both mutable
        # void AES_cbc_encrypt(const unsigned char *in, unsigned char *out,
        #     const unsigned long length, const AES_KEY *key, unsigned char *ivec, const int enc);

        AES_MAXNR = 14
        c_char_pp = POINTER(c_char_p)
        c_int_p = POINTER(c_int)

        class AES_KEY(Structure):
            _fields_ = [('rd_key', c_long * (4 * (AES_MAXNR + 1))), ('rounds', c_int)]
        AES_KEY_p = POINTER(AES_KEY)

        def F(restype, name, argtypes):
            func = getattr(libcrypto, name)
            func.restype = restype
            func.argtypes = argtypes
            return func

        AES_cbc_encrypt = F(None, 'AES_cbc_encrypt',[c_char_p, c_char_p, c_ulong, AES_KEY_p, c_char_p,c_int])

        AES_set_decrypt_key = F(c_int, 'AES_set_decrypt_key',[c_char_p, c_int, AES_KEY_p])

        # From OpenSSL's Crypto evp/p5_crpt2.c
        #
        # int PKCS5_PBKDF2_HMAC_SHA1(const char *pass, int passlen,
        #                        const unsigned char *salt, int saltlen, int iter,
        #                        int keylen, unsigned char *out);

        PKCS5_PBKDF2_HMAC_SHA1 = F(c_int, 'PKCS5_PBKDF2_HMAC_SHA1',
                                    [c_char_p, c_ulong, c_char_p, c_ulong, c_ulong, c_ulong, c_char_p])

        class LibCrypto(object):
            def __init__(self):
                self._blocksize = 0
                self._keyctx = None
                self._iv = 0

            def set_decrypt_key(self, userkey, iv):
                self._blocksize = len(userkey)
                if (self._blocksize != 16) and (self._blocksize != 24) and (self._blocksize != 32) :
                    raise DrmException("AES improper key used")
                    return
                keyctx = self._keyctx = AES_KEY()
                self._iv = iv
                self._userkey = userkey
                rv = AES_set_decrypt_key(userkey, len(userkey) * 8, keyctx)
                if rv < 0:
                    raise DrmException("Failed to initialize AES key")

            def decrypt(self, data):
                out = create_string_buffer(len(data))
                mutable_iv = create_string_buffer(self._iv, len(self._iv))
                keyctx = self._keyctx
                rv = AES_cbc_encrypt(data, out, len(data), keyctx, mutable_iv, 0)
                if rv == 0:
                    raise DrmException("AES decryption failed")
                return out.raw

            def keyivgen(self, passwd, salt, iter, keylen):
                saltlen = len(salt)
                passlen = len(passwd)
                out = create_string_buffer(keylen)
                rv = PKCS5_PBKDF2_HMAC_SHA1(passwd, passlen, salt, saltlen, iter, keylen, out)
                return out.raw
        return LibCrypto

    def _load_crypto():
        LibCrypto = None
        try:
            LibCrypto = _load_crypto_libcrypto()
        except (ImportError, DrmException):
            pass
        return LibCrypto

    LibCrypto = _load_crypto()

    # Various character maps used to decrypt books. Probably supposed to act as obfuscation
    charMap1 = b'n5Pr6St7Uv8Wx9YzAb0Cd1Ef2Gh3Jk4M'
    charMap2 = b'ZB0bYyc1xDdW2wEV3Ff7KkPpL8UuGA4gz-Tme9Nn_tHh5SvXCsIiR6rJjQaqlOoM'

    # For kinf approach of K4Mac 1.6.X or later
    # On K4PC charMap5 = 'AzB0bYyCeVvaZ3FfUuG4g-TtHh5SsIiR6rJjQq7KkPpL8lOoMm9Nn_c1XxDdW2wE'
    # For Mac they seem to re-use charMap2 here
    charMap5 = charMap2

    # new in K4M 1.9.X
    testMap8 = b'YvaZ3FfUm9Nn_c1XuG4yCAzB0beVg-TtHh5SsIiR6rJjQdW2wEq7KkPpL8lOoMxD'

    # uses a sub process to get the Hard Drive Serial Number using ioreg
    # returns serial numbers of all internal hard drive drives
    def GetVolumesSerialNumbers():
        sernums = []
        sernum = os.getenv('MYSERIALNUMBER')
        if sernum != None:
            sernums.append(sernum.strip())
        cmdline = '/usr/sbin/ioreg -w 0 -r -c AppleAHCIDiskDriver'
        cmdline = cmdline.encode(sys.getfilesystemencoding())
        p = subprocess.Popen(cmdline, shell=True, stdin=None, stdout=subprocess.PIPE, stderr=subprocess.PIPE, close_fds=False)
        out1, out2 = p.communicate()
        #print out1
        reslst = out1.split(b'\n')
        cnt = len(reslst)
        for j in range(cnt):
            resline = reslst[j]
            pp = resline.find(b'\"Serial Number\" = \"')
            if pp >= 0:
                sernum = resline[pp+19:-1]
                sernums.append(sernum.strip())
        return sernums

    def GetDiskPartitionNames():
        names = []
        cmdline = '/sbin/mount'
        cmdline = cmdline.encode(sys.getfilesystemencoding())
        p = subprocess.Popen(cmdline, shell=True, stdin=None, stdout=subprocess.PIPE, stderr=subprocess.PIPE, close_fds=False)
        out1, out2 = p.communicate()
        reslst = out1.split(b'\n')
        cnt = len(reslst)
        for j in range(cnt):
            resline = reslst[j]
            if resline.startswith(b'/dev'):
                (devpart, mpath) = resline.split(b' on ')[:2]
                dpart = devpart[5:]
                names.append(dpart)
        return names

    # uses a sub process to get the UUID of all disk partitions
    def GetDiskPartitionUUIDs():
        uuids = []
        uuidnum = os.getenv('MYUUIDNUMBER')
        if uuidnum != None:
            uuids.append(uuidnum.strip())
        cmdline = '/usr/sbin/ioreg -l -S -w 0 -r -c AppleAHCIDiskDriver'
        cmdline = cmdline.encode(sys.getfilesystemencoding())
        p = subprocess.Popen(cmdline, shell=True, stdin=None, stdout=subprocess.PIPE, stderr=subprocess.PIPE, close_fds=False)
        out1, out2 = p.communicate()
        #print out1
        reslst = out1.split(b'\n')
        cnt = len(reslst)
        for j in range(cnt):
            resline = reslst[j]
            pp = resline.find(b'\"UUID\" = \"')
            if pp >= 0:
                uuidnum = resline[pp+10:-1]
                uuidnum = uuidnum.strip()
                uuids.append(uuidnum)
        return uuids

    def GetMACAddressesMunged():
        macnums = []
        macnum = os.getenv('MYMACNUM')
        if macnum != None:
            macnums.append(macnum)
        cmdline = 'networksetup -listallhardwareports' # en0'
        cmdline = cmdline.encode(sys.getfilesystemencoding())
        p = subprocess.Popen(cmdline, shell=True, stdin=None, stdout=subprocess.PIPE, stderr=subprocess.PIPE, close_fds=False)
        out1, out2 = p.communicate()
        reslst = out1.split(b'\n')
        cnt = len(reslst)
        for j in range(cnt):
            resline = reslst[j]
            pp = resline.find(b'Ethernet Address: ')
            if pp >= 0:
                #print resline
                macnum = resline[pp+18:]
                macnum = macnum.strip()
                maclst = macnum.split(b':')
                n = len(maclst)
                if n != 6:
                    continue
                #print 'original mac', macnum
                # now munge it up the way Kindle app does
                # by xoring it with 0xa5 and swapping elements 3 and 4
                for i in range(6):
                    maclst[i] = int(b'0x' + maclst[i], 0)
                mlst = [0x00, 0x00, 0x00, 0x00, 0x00, 0x00]
                mlst[5] = maclst[5] ^ 0xa5
                mlst[4] = maclst[3] ^ 0xa5
                mlst[3] = maclst[4] ^ 0xa5
                mlst[2] = maclst[2] ^ 0xa5
                mlst[1] = maclst[1] ^ 0xa5
                mlst[0] = maclst[0] ^ 0xa5
                macnum = b'%0.2x%0.2x%0.2x%0.2x%0.2x%0.2x' % (mlst[0], mlst[1], mlst[2], mlst[3], mlst[4], mlst[5])
                #print 'munged mac', macnum
                macnums.append(macnum)
        return macnums


    # uses unix env to get username instead of using sysctlbyname
    def GetUserName():
        username = os.getenv('USER')
        #print "Username:",username
        return username.encode('utf-8')

    def GetIDStrings():
        # Return all possible ID Strings
        strings = []
        strings.extend(GetMACAddressesMunged())
        strings.extend(GetVolumesSerialNumbers())
        strings.extend(GetDiskPartitionNames())
        strings.extend(GetDiskPartitionUUIDs())
        strings.append(b'9999999999')
        #print "ID Strings:\n",strings
        return strings


    # unprotect the new header blob in .kinf2011
    # used in Kindle for Mac Version >= 1.9.0
    def UnprotectHeaderData(encryptedData):
        passwdData = b'header_key_data'
        salt = b'HEADER.2011'
        iter = 0x80
        keylen = 0x100
        crp = LibCrypto()
        key_iv = crp.keyivgen(passwdData, salt, iter, keylen)
        key = key_iv[0:32]
        iv = key_iv[32:48]
        crp.set_decrypt_key(key,iv)
        cleartext = crp.decrypt(encryptedData)
        return cleartext


    # implements an Pseudo Mac Version of Windows built-in Crypto routine
    class CryptUnprotectData(object):
        def __init__(self, entropy, IDString):
            sp = GetUserName() + b'+@#$%+' + IDString
            passwdData = encode(SHA256(sp),charMap2)
            salt = entropy
            self.crp = LibCrypto()
            iter = 0x800
            keylen = 0x400
            key_iv = self.crp.keyivgen(passwdData, salt, iter, keylen)
            self.key = key_iv[0:32]
            self.iv = key_iv[32:48]
            self.crp.set_decrypt_key(self.key, self.iv)

        def decrypt(self, encryptedData):
            cleartext = self.crp.decrypt(encryptedData)
            cleartext = decode(cleartext, charMap2)
            return cleartext


    # Locate the .kindle-info files
    def getKindleInfoFiles():
        # file searches can take a long time on some systems, so just look in known specific places.
        kInfoFiles=[]
        found = False
        home = os.getenv('HOME')
        # check for  .kinf2018 file in new location (App Store Kindle for Mac)
        testpath = home + '/Library/Containers/com.amazon.Kindle/Data/Library/Application Support/Kindle/storage/.kinf2018'
        if os.path.isfile(testpath):
            kInfoFiles.append(testpath)
            print('Found k4Mac kinf2018 file: ' + testpath)
            found = True
        # check for  .kinf2018 files
        testpath = home + '/Library/Application Support/Kindle/storage/.kinf2018'
        if os.path.isfile(testpath):
            kInfoFiles.append(testpath)
            print('Found k4Mac kinf2018 file: ' + testpath)
            found = True
        # check for  .kinf2011 file in new location (App Store Kindle for Mac)
        testpath = home + '/Library/Containers/com.amazon.Kindle/Data/Library/Application Support/Kindle/storage/.kinf2011'
        if os.path.isfile(testpath):
            kInfoFiles.append(testpath)
            print('Found k4Mac kinf2011 file: ' + testpath)
            found = True
        # check for  .kinf2011 files from 1.10
        testpath = home + '/Library/Application Support/Kindle/storage/.kinf2011'
        if os.path.isfile(testpath):
            kInfoFiles.append(testpath)
            print('Found k4Mac kinf2011 file: ' + testpath)
            found = True
        # check for  .rainier-2.1.1-kinf files from 1.6
        testpath = home + '/Library/Application Support/Kindle/storage/.rainier-2.1.1-kinf'
        if os.path.isfile(testpath):
            kInfoFiles.append(testpath)
            print('Found k4Mac rainier file: ' + testpath)
            found = True
        # check for  .kindle-info files from 1.4
        testpath = home + '/Library/Application Support/Kindle/storage/.kindle-info'
        if os.path.isfile(testpath):
            kInfoFiles.append(testpath)
            print('Found k4Mac kindle-info file: ' + testpath)
            found = True
        # check for  .kindle-info file from 1.2.2
        testpath = home + '/Library/Application Support/Amazon/Kindle/storage/.kindle-info'
        if os.path.isfile(testpath):
            kInfoFiles.append(testpath)
            print('Found k4Mac kindle-info file: ' + testpath)
            found = True
        # check for  .kindle-info file from 1.0 beta 1 (27214)
        testpath = home + '/Library/Application Support/Amazon/Kindle for Mac/storage/.kindle-info'
        if os.path.isfile(testpath):
            kInfoFiles.append(testpath)
            print('Found k4Mac kindle-info file: ' + testpath)
            found = True
        if not found:
            print('No k4Mac kindle-info/rainier/kinf2011 files have been found.')
        return kInfoFiles

    # determine type of kindle info provided and return a
    # database of keynames and values
    def getDBfromFile(kInfoFile):
        names = [\
            b'kindle.account.tokens',\
            b'kindle.cookie.item',\
            b'eulaVersionAccepted',\
            b'login_date',\
            b'kindle.token.item',\
            b'login',\
            b'kindle.key.item',\
            b'kindle.name.info',\
            b'kindle.device.info',\
            b'MazamaRandomNumber',\
            b'max_date',\
            b'SIGVERIF',\
            b'build_version',\
            b'SerialNumber',\
            b'UsernameHash',\
            b'kindle.directedid.info',\
            b'DSN'
            b'kindle.accounttype.info',\
            b'krx.flashcardsplugin.data.encryption_key',\
            b'krx.notebookexportplugin.data.encryption_key',\
            b'proxy.http.password',\
            b'proxy.http.username'
            ]
        with open(kInfoFile, 'rb') as infoReader:
            filedata = infoReader.read()

        data = filedata[:-1]
        items = data.split(b'/')
        IDStrings = GetIDStrings()
        print ("trying username ", GetUserName(), " on file ", kInfoFile)
        for IDString in IDStrings:
            print ("trying IDString:",IDString)
            try:
                DB = {}
                items = data.split(b'/')

                # the headerblob is the encrypted information needed to build the entropy string
                headerblob = items.pop(0)
                #print ("headerblob: ",headerblob)
                encryptedValue = decode(headerblob, charMap1)
                #print ("encryptedvalue: ",encryptedValue)
                cleartext = UnprotectHeaderData(encryptedValue)
                #print ("cleartext: ",cleartext)

                # now extract the pieces in the same way
                pattern = re.compile(br'''\[Version:(\d+)\]\[Build:(\d+)\]\[Cksum:([^\]]+)\]\[Guid:([\{\}a-z0-9\-]+)\]''', re.IGNORECASE)
                for m in re.finditer(pattern, cleartext):
                    version = int(m.group(1))
                    build = m.group(2)
                    guid = m.group(4)

                #print ("version",version)
                #print ("build",build)
                #print ("guid",guid,"\n")

                if version == 5:  # .kinf2011: identical to K4PC, except the build number gets multiplied
                    entropy = str(0x2df * int(build)).encode('utf-8') + guid
                    cud = CryptUnprotectData(entropy,IDString)
                    #print ("entropy",entropy)
                    #print ("cud",cud)

                elif version == 6:  # .kinf2018: identical to K4PC
                    salt = str(0x6d8 * int(build)).encode('utf-8') + guid
                    sp = GetUserName() + b'+@#$%+' + IDString
                    passwd = encode(SHA256(sp), charMap5)
                    key = LibCrypto().keyivgen(passwd, salt, 10000, 0x400)[:32]

                    #print ("salt",salt)
                    #print ("sp",sp)
                    #print ("passwd",passwd)
                    #print ("key",key)

               # loop through the item records until all are processed
                while len(items) > 0:

                    # get the first item record
                    item = items.pop(0)

                    # the first 32 chars of the first record of a group
                    # is the MD5 hash of the key name encoded by charMap5
                    keyhash = item[0:32]
                    keyname = b'unknown'

                    # unlike K4PC the keyhash is not used in generating entropy
                    # entropy = SHA1(keyhash) + added_entropy
                    # entropy = added_entropy

                    # the remainder of the first record when decoded with charMap5
                    # has the ':' split char followed by the string representation
                    # of the number of records that follow
                    # and make up the contents
                    srcnt = decode(item[34:],charMap5)
                    rcnt = int(srcnt)

                    # read and store in rcnt records of data
                    # that make up the contents value
                    edlst = []
                    for i in range(rcnt):
                        item = items.pop(0)
                        edlst.append(item)

                    keyname = b'unknown'
                    for name in names:
                        if encodeHash(name,testMap8) == keyhash:
                            keyname = name
                            break
                    if keyname == b'unknown':
                        keyname = keyhash

                    # the testMap8 encoded contents data has had a length
                    # of chars (always odd) cut off of the front and moved
                    # to the end to prevent decoding using testMap8 from
                    # working properly, and thereby preventing the ensuing
                    # CryptUnprotectData call from succeeding.

                    # The offset into the testMap8 encoded contents seems to be:
                    # len(contents) - largest prime number less than or equal to int(len(content)/3)
                    # (in other words split 'about' 2/3rds of the way through)

                    # move first offsets chars to end to align for decode by testMap8
                    encdata = b''.join(edlst)
                    contlen = len(encdata)

                    # now properly split and recombine
                    # by moving noffset chars from the start of the
                    # string to the end of the string
                    noffset = contlen - primes(int(contlen/3))[-1]
                    pfx = encdata[0:noffset]
                    encdata = encdata[noffset:]
                    encdata = encdata + pfx

                    if version == 5:
                        # decode using testMap8 to get the CryptProtect Data
                        encryptedValue = decode(encdata,testMap8)
                        cleartext = cud.decrypt(encryptedValue)

                    elif version == 6:
                        from Crypto.Cipher import AES
                        from Crypto.Util import Counter
                        # decode using new testMap8 to get IV + ciphertext
                        iv_ciphertext = decode(encdata, testMap8)
                        # pad IV so that we can substitute AES-CTR for GCM
                        iv = iv_ciphertext[:12] + b'\x00\x00\x00\x02'
                        ciphertext = iv_ciphertext[12:]
                        # convert IV to int for use with pycrypto
                        iv_ints = unpack('>QQ', iv)
                        iv = iv_ints[0] << 64 | iv_ints[1]
                        # set up AES-CTR
                        ctr = Counter.new(128, initial_value=iv)
                        cipher = AES.new(key, AES.MODE_CTR, counter=ctr)
                        # decrypt and decode
                        cleartext = decode(cipher.decrypt(ciphertext), charMap5)

                    # print keyname
                    # print cleartext
                    if len(cleartext) > 0:
                        DB[keyname] = cleartext

                if len(DB)>6:
                    break

            except Exception:
                print (traceback.format_exc())
                pass
        if len(DB)>6:
            # store values used in decryption
            print("Decrypted key file using IDString '{0:s}' and UserName '{1:s}'".format(IDString.decode('utf-8'), GetUserName().decode('utf-8')))
            DB[b'IDString'] = IDString
            DB[b'UserName'] = GetUserName()
        else:
            print("Couldn't decrypt file.")
            DB = {}
        return DB
else:
    def getDBfromFile(kInfoFile):
        raise DrmException("This script only runs under Windows or Mac OS X.")
        return {}

def kindlekeys(files = []):
    keys = []
    if files == []:
        files = getKindleInfoFiles()
    for file in files:
        key = getDBfromFile(file)
        if key:
            # convert all values to hex, just in case.
            n_key = {}
            for k,v in key.items():
                n_key[k.decode()]=codecs.encode(v, 'hex_codec').decode()
            # key = {k.decode():v.decode() for k,v in key.items()}
            keys.append(n_key)
    return keys

# interface for Python DeDRM
# returns single key or multiple keys, depending on path or file passed in
def getkey(outpath, files=[]):
    keys = kindlekeys(files)
    if len(keys) > 0:
        if not os.path.isdir(outpath):
            outfile = outpath
            with open(outfile, 'w') as keyfileout:
                keyfileout.write(json.dumps(keys[0]))
            print("Saved a key to {0}".format(outfile))
        else:
            keycount = 0
            for key in keys:
                while True:
                    keycount += 1
                    outfile = os.path.join(outpath,"kindlekey{0:d}.k4i".format(keycount))
                    if not os.path.exists(outfile):
                        break
                with open(outfile, 'w') as keyfileout:
                    keyfileout.write(json.dumps(key))
                print("Saved a key to {0}".format(outfile))
        return True
    return False

def usage(progname):
    print("Finds, decrypts and saves the default Kindle For Mac/PC encryption keys.")
    print("Keys are saved to the current directory, or a specified output directory.")
    print("If a file name is passed instead of a directory, only the first key is saved, in that file.")
    print("Usage:")
    print("    {0:s} [-h] [-k <kindle.info>] [<outpath>]".format(progname))


def cli_main():
    sys.stdout=SafeUnbuffered(sys.stdout)
    sys.stderr=SafeUnbuffered(sys.stderr)
    argv=unicode_argv()
    progname = os.path.basename(argv[0])
    print("{0} v{1}\nCopyright © 2010-2020 by some_updates, Apprentice Harper et al.".format(progname,__version__))

    try:
        opts, args = getopt.getopt(argv[1:], "hk:")
    except getopt.GetoptError as err:
        print("Error in options or arguments: {0}".format(err.args[0]))
        usage(progname)
        sys.exit(2)

    files = []
    for o, a in opts:
        if o == "-h":
            usage(progname)
            sys.exit(0)
        if o == "-k":
            files = [a]

    if len(args) > 1:
        usage(progname)
        sys.exit(2)

    if len(args) == 1:
        # save to the specified file or directory
        outpath = args[0]
        if not os.path.isabs(outpath):
           outpath = os.path.abspath(outpath)
    else:
        # save to the same directory as the script
        outpath = os.path.dirname(argv[0])

    # make sure the outpath is canonical
    outpath = os.path.realpath(os.path.normpath(outpath))

    if not getkey(outpath, files):
        print("Could not retrieve Kindle for Mac/PC key.")
    return 0


def gui_main():
    try:
        import tkinter
        import tkinter.constants
        import tkinter.messagebox
        import traceback
    except:
        return cli_main()

    class ExceptionDialog(tkinter.Frame):
        def __init__(self, root, text):
            tkinter.Frame.__init__(self, root, border=5)
            label = tkinter.Label(self, text="Unexpected error:",
                                  anchor=tkinter.constants.W, justify=tkinter.constants.LEFT)
            label.pack(fill=tkinter.constants.X, expand=0)
            self.text = tkinter.Text(self)
            self.text.pack(fill=tkinter.constants.BOTH, expand=1)

            self.text.insert(tkinter.constants.END, text)


    argv=unicode_argv()
    root = tkinter.Tk()
    root.withdraw()
    progpath, progname = os.path.split(argv[0])
    success = False
    try:
        keys = kindlekeys()
        keycount = 0
        for key in keys:
            while True:
                keycount += 1
                outfile = os.path.join(progpath,"kindlekey{0:d}.k4i".format(keycount))
                if not os.path.exists(outfile):
                    break

            with open(outfile, 'w') as keyfileout:
                keyfileout.write(json.dumps(key))
            success = True
            tkinter.messagebox.showinfo(progname, "Key successfully retrieved to {0}".format(outfile))
    except DrmException as e:
        tkinter.messagebox.showerror(progname, "Error: {0}".format(str(e)))
    except Exception:
        root.wm_state('normal')
        root.title(progname)
        text = traceback.format_exc()
        ExceptionDialog(root, text).pack(fill=tkinter.constants.BOTH, expand=1)
        root.mainloop()
    if not success:
        return 1
    return 0

if __name__ == '__main__':
    if len(sys.argv) > 1:
        sys.exit(cli_main())
    sys.exit(gui_main())<|MERGE_RESOLUTION|>--- conflicted
+++ resolved
@@ -5,11 +5,7 @@
 # Copyright © 2008-2020 Apprentice Harper et al.
 
 __license__ = 'GPL v3'
-<<<<<<< HEAD
 __version__ = '3.0'
-=======
-__version__ = '2.8'
->>>>>>> 464788a3
 
 # Revision history:
 #  1.0   - Kindle info file decryption, extracted from k4mobidedrm, etc.
@@ -32,11 +28,8 @@
 #  2.5   - Final Fix for Windows user names with non-ascii characters, thanks to oneofusoneofus
 #  2.6   - Start adding support for Kindle 1.25+ .kinf2018 file
 #  2.7   - Finish .kinf2018 support, PC & Mac by Apprentice Sakuya
-<<<<<<< HEAD
+#  2.8   - Fix for Mac OS X Big Sur
 #  3.0   - Python 3 for calibre 5.0
-=======
-#  2.8   - Fix for Mac OS X Big Sur
->>>>>>> 464788a3
 
 
 """
